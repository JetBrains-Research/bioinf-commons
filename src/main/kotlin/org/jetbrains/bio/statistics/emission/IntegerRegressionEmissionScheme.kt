package org.jetbrains.bio.statistics.emission
<<<<<<< HEAD
import org.apache.commons.math3.distribution.FDistribution
import org.apache.commons.math3.linear.*
import org.apache.log4j.Level
import org.jetbrains.bio.coverage.Coverage
import org.jetbrains.bio.coverage.SingleEndCoverage
import org.jetbrains.bio.dataframe.DataFrame
import org.jetbrains.bio.genome.Chromosome
import org.jetbrains.bio.genome.ChromosomeRange
import org.jetbrains.bio.genome.Genome
import org.jetbrains.bio.genome.GenomeQuery
import org.jetbrains.bio.genome.sequence.TwoBitSequence
import org.jetbrains.bio.query.ReadsQuery
import org.jetbrains.bio.statistics.Preprocessed
import org.jetbrains.bio.statistics.mixture.ZeroPoissonMixture
import org.jetbrains.bio.util.Logs
import org.jetbrains.bio.viktor.F64Array
import org.jetbrains.bio.viktor.asF64Array
import java.io.*
import java.lang.System.arraycopy
import java.nio.file.Paths
import java.util.function.IntPredicate
import kotlin.random.Random
import org.jetbrains.bio.big.BigWigFile
import java.nio.file.Path
import kotlin.math.ln
import kotlin.math.pow
=======

import org.apache.commons.math3.linear.Array2DRowRealMatrix
import org.apache.commons.math3.linear.ArrayRealVector
import org.apache.commons.math3.linear.RealVector
import org.jetbrains.bio.dataframe.DataFrame
import org.jetbrains.bio.viktor.F64Array
import java.util.function.IntPredicate
>>>>>>> 6e9f79e4

/**
 *
 *Regression with integer support.
 * Examples: Poisson, binomial.
 *
 * @author Elena Kartysheva
 * @date 5/25/19
 */
abstract class IntegerRegressionEmissionScheme(
        covariateLabels: List<String>, regressionCoefficients: DoubleArray
) : EmissionScheme {
    val covariateLabels = covariateLabels.map { it.intern() }
    var regressionCoefficients: DoubleArray = regressionCoefficients
        protected set
    var omega = emptyArray<Double>()
    abstract val link: (Double) -> Double
    abstract val linkDerivative: (Double) -> Double
    abstract val linkVariance: (Double) -> Double
    abstract val sampler: (Double) -> Int
    override val degreesOfFreedom: Int = regressionCoefficients.size
    /**
     * IRLS algorithm is used for coefficients prediction.
     * For more details: https://bwlewis.github.io/GLM/
     *
     * @param d - number of column which contains observations
     */
    override fun update(df: DataFrame, d: Int, weights: F64Array) {
<<<<<<< HEAD
        val x = Array(covariateLabels.size) {df.sliceAsDouble(covariateLabels[it])}
        val wlr = WLSMultipleLinearRegression()
        wlr.newSampleData(DoubleArray(x[0].size), x, DoubleArray(x[0].size))
        val X = wlr.getX()
        val yInt = df.sliceAsInt(df.labels[d])
        val y = DoubleArray (yInt.size) {yInt[it].toDouble()}
        val iterMax = 5
        val tol = 1e-8
        var beta0: RealVector = ArrayRealVector(regressionCoefficients, false)
        var beta1: RealVector = ArrayRealVector(regressionCoefficients, false)
=======
        val x = Array2DRowRealMatrix(covariateLabels.map { df.sliceAsDouble(it) }.toTypedArray())
                .transpose()
                .data

        // needed here to add intercept to X
        val wlr = WLSMultipleLinearRegression()
        wlr.newSampleData(DoubleArray(x.size), x, DoubleArray(x.size))
        val X = wlr.getx()
        val y = ArrayRealVector(df.sliceAsInt(df.labels[d]).map { it.toDouble() }.toDoubleArray())

        val iterMax = 5
        val tol = 1e-8


        var beta0: RealVector = ArrayRealVector(regressionCoefficients)
        var beta1: RealVector = ArrayRealVector(regressionCoefficients)

>>>>>>> 6e9f79e4
        for (i in 0 until iterMax) {
            println("Iter $i")
            val eta = X.operate(beta0)
            val countedLink = eta.map { link(it) }
            val countedLinkDerivative = eta.map { linkDerivative(it) }
            val z = DoubleArray(eta.dimension)
<<<<<<< HEAD
            {eta.getEntry(it) + (y[it] - countedLink.getEntry(it)) / countedLinkDerivative.getEntry(it)}
            val countedLinkVar = countedLink.map { linkVariance(it) }
            val W = DoubleArray(countedLink.dimension)
            {countedLink.getEntry(it) * countedLink.getEntry(it) / countedLinkVar.getEntry(it) * weights[it]}
            wlr.newSampleData(z, W)
            beta1 = wlr.calculateBeta()
            omega = W.toTypedArray()
=======
                {eta.getEntry(it) + (y.getEntry(it) - countedLink.getEntry(it)) / countedLinkDerivative.getEntry(it)}
            val countedLinkVar = countedLink.map { linkVariance(it) }
            val W = DoubleArray(countedLink.dimension)
                {Math.pow(countedLink.getEntry(it), 2.0) / countedLinkVar.getEntry(it) * weights[it]}

            wlr.newSampleData(z, x, W)

            beta1 = ArrayRealVector(wlr.calculateBeta())
>>>>>>> 6e9f79e4
            if (beta1.getL1Distance(beta0) < tol) {
                break
            }
            beta0 = beta1
        }
        regressionCoefficients = beta1.toArray()
    }
    /**
     * @param t - number of row
     */
    fun getPredictor(df: DataFrame, t: Int): Double {
        var res = regressionCoefficients[0]
        covariateLabels.forEachIndexed { index, label ->
            res += df.getAsDouble(t, label)*regressionCoefficients[index + 1]
        }
        return res
    }
    /**
     * @param d - number of column in which we want to sample
     * @param fill - predicate which marks rows we need to use for sampling
     */
    override fun sample(df: DataFrame, d: Int, fill: IntPredicate) {
        val observations = df.sliceAsInt(df.labels[d])
        (0 until df.rowsNumber).forEach { row ->
            if (fill.test(row)) {
                observations[row] = sampler(link(getPredictor(df, row)))
            }
        }
    }
<<<<<<< HEAD

    fun Ftest(df: DataFrame, d: Int, R: RealMatrix, r: RealVector): Double {
        val x = Array(covariateLabels.size) {df.sliceAsDouble(covariateLabels[it])}
        val yInt = df.sliceAsInt(df.labels[d])
        val y = DoubleArray (yInt.size) {yInt[it].toDouble()}
        val wlr = WLSMultipleLinearRegression()
        val lnY = DoubleArray (y.size) {ln(y[it])}
        wlr.newSampleData(y, x, omega.toDoubleArray())
        val X = wlr.getX()
        val residuals = X
                .operate(ArrayRealVector(regressionCoefficients, false))
                .subtract(ArrayRealVector(y, false))
        val sigma = residuals
                .dotProduct(DiagonalMatrix(omega.toDoubleArray())
                .operate(residuals)) / (X.getRowDimension() - X.getColumnDimension())
        val inverseXTX = wlr.calculateBetaVariance()
        val RBeta = R.transpose().operate(ArrayRealVector(regressionCoefficients))
        val RBetaMinusr = RBeta.subtract(r)
        val inverse = LUDecomposition(R.transpose().multiply(inverseXTX).multiply(R)).solver.inverse
        val Fstat = inverse.operate(RBetaMinusr).dotProduct(RBetaMinusr) / (r.dimension*sigma)
        val pVal = 1 - FDistribution(r.dimension.toDouble(), (X.rowDimension - X.columnDimension).toDouble()).cumulativeProbability(Fstat)

        return pVal
    }
}

fun getIntCover(chr1: Chromosome, coverage: Coverage): IntArray {
    val len = (chr1.length - 1) / 200 + 1
    val cover = IntArray(len)
    for (i in 0 until len - 1) {
        cover[i] = coverage.getBothStrandsCoverage(ChromosomeRange(i * 200, (i + 1) * 200, chr1))
    }
    cover[len - 1] = coverage.getBothStrandsCoverage(ChromosomeRange((len-1) * 200, chr1.length, chr1))
    return cover
}
fun getDoubleCover(chr1: Chromosome, coverage: Coverage): DoubleArray {
    val len = (chr1.length - 1) / 200 + 1
    val cover = DoubleArray(len)
    for (i in 0 until len - 1) {
        cover[i] = coverage
                .getBothStrandsCoverage(ChromosomeRange(i * 200, (i + 1) * 200, chr1))
                .toDouble()
    }
    cover[len - 1] = coverage
            .getBothStrandsCoverage(ChromosomeRange((len-1) * 200, chr1.length, chr1))
            .toDouble()
    return cover
}
fun getGC(chr1: Chromosome): DoubleArray {
    val len = (chr1.length - 1) / 200 + 1
    val seq: TwoBitSequence = chr1.sequence
    val GCcontent = DoubleArray(len)
    for (i in 0 until len - 1) {
        GCcontent[i] = seq.substring(i*200, (i + 1)*200).count { it == 'c' || it == 'g' }.toDouble()/200
    }
    GCcontent[len - 1] = seq
            .substring((len-1)*200, seq.length)
            .count { it == 'c'|| it == 'g' }
            .toDouble()/( seq.length - (len-1)*200)
    return GCcontent
}

fun getMappability(chr1: Chromosome, path_mappability: Path): DoubleArray {
    val mapSummary = BigWigFile
            .read(path_mappability)
            .summarize(chr1.name, 0, chr1.length - chr1.length%200, numBins = (chr1.length - 1)/200)
    val result = DoubleArray (mapSummary.size + 1) {
        if (it < mapSummary.size) mapSummary[it].sum/200 else 1.0}
    result[mapSummary.size] = BigWigFile
            .read(path_mappability)
            .summarize(chr1.name, chr1.length - chr1.length%200, 0)[0].sum / chr1.length%200
    return result}
/*
fun getLocalBGEstimate(chr1: Chromosome, path_mappability: Path, coverage: Coverage): DoubleArray {
    val shiftLength = 2500
    val slidingWindowSize = 100000
    val numOfSlidingWindows = (chr1.length - slidingWindowSize)/shiftLength + 1
    val mapSource = BigWigFile.read(path_mappability)
    (0 until numOfSlidingWindows).forEach {
        coverage.getBothStrandsCoverage(
                ChromosomeRange(
                        it*shiftLength,
                        it*shiftLength + slidingWindowSize,
                        chr1))* slidingWindowSize / mapSource.summarize(
                        chr1.name,
                        it*shiftLength,
                        it*shiftLength + slidingWindowSize)[0].sum
    }
    val len = (chr1.length - 1) / 200 + 1
    val result = DoubleArray (len).forEach { it =  }
} */

fun fitK4Me3Bam(
        dirIn: String,
        dirOut: String,
        fileMe: String,
        fileInput: String,
        bic: DoubleArray,
        aic: DoubleArray,
        pval: Array<DoubleArray>,
        index: Int) {
    println("Start $fileMe")
    val path_me = Paths.get("$dirIn$fileMe")
    val path_input = Paths.get("$dirIn$fileInput")
    val path_mappability = Paths.get("/home/elena.kartysheva/Documents/test_data/1/wgEncodeCrgMapabilityAlign36mer.bigWig")
    val genomeQuery = GenomeQuery(Genome["hg19"])
    val readsQueryMe = ReadsQuery(genomeQuery, path_me, true)
    val readsQueryInput = ReadsQuery(genomeQuery, path_input, true)
    val coverageMe = readsQueryMe.get()
    val coverageInput = readsQueryInput.get()

    val chrList: List<Chromosome> = (1..23).map { if (it < 23) genomeQuery["chr$it"]!! else genomeQuery["chrx"]!!}

    val coverLength = chrList.map { it.length/200 + 1 }.sum()
    val coverMe = IntArray (coverLength)
    val coverInput = DoubleArray (coverLength)
    val GCcontent = DoubleArray (coverLength)
    val mappability = DoubleArray (coverLength)
    var prevIdx = 0
    chrList.forEach {
        arraycopy(getIntCover(it, coverageMe), 0, coverMe, prevIdx, it.length/200 + 1)
        arraycopy(getDoubleCover(it, coverageInput), 0, coverInput, prevIdx, it.length/200 + 1)
        arraycopy(getGC(it), 0, GCcontent, prevIdx, it.length/200 + 1)
        arraycopy(getMappability(it, path_mappability), 0, mappability, prevIdx, it.length/200 + 1)
        prevIdx += (it.length/200 + 1)
    }

    val covar = DataFrame()
            .with("y", coverMe)
            .with("x1", coverInput)
            .with("x2", GCcontent)
            .with("x3", mappability)
            .with("x4", DoubleArray(GCcontent.size) {GCcontent[it]*GCcontent[it]})
    Logs.addConsoleAppender(Level.DEBUG)
    val yaMix = ZeroPoissonMixture(
            doubleArrayOf(1 / 3.0, 1 / 3.0, 1 / 3.0).asF64Array(),
            listOf("x1", "x2", "x3", "x4"),
            arrayOf(doubleArrayOf(0.0, 0.0, 0.0, 0.0, 0.0), doubleArrayOf(1.0, 0.0, 0.0, 0.0, 0.0)))
    yaMix.fit(Preprocessed.of(covar), 1e-3, 2)
    bic[index] = yaMix.BIC(covar)
    aic[index] = yaMix.AIC(covar)
    yaMix.save(Paths.get("$dirOut$fileMe.json"))
    pval[index] = yaMix.Ftest(covar,
            0,
            Array2DRowRealMatrix(doubleArrayOf(0.0, 0.0, 1.0, 0.0, 1.0)),
            ArrayRealVector(doubleArrayOf(0.0)))
    println("P-value: ${pval[index].toList()}")
    println("Done $path_me")
}

fun main(args: Array<String>) {
    //1
    /*
    var covar = DataFrame()
           .with("y", IntArray(1000000))
           .with("x1", DoubleArray(1000000) { Random.nextDouble(0.5, 1.0) })
    .with("x2", DoubleArray(1000000) { Random.nextDouble(0.0, 1.0) })

    //проверка, что с внешними весами все еще работает
    var regrES = PoissonRegressionEmissionScheme(listOf("x1", "x2"), doubleArrayOf(0.0, 4.0, -2.0))
    val pred = IntPredicate {true}
    regrES.sample(covar, 0, pred)
    println("Update")
    regrES.update(covar, 0, DoubleArray(1000000) {1.0}.asF64Array())
    print("Beta: ${regrES.regressionCoefficients.asList()}")
    */
    // MLFreeMixture
    /*
    Logs.addConsoleAppender(Level.DEBUG)
    var mix = ZeroPoissonMixture(
            doubleArrayOf(0.4, 0.5, 0.1).asF64Array(),
            listOf("x1"/*, "x2"*/),
            arrayOf(doubleArrayOf(1.0, 1.0), doubleArrayOf(2.0, 2.0)))
    var start = System.currentTimeMillis()
    mix.sample(covar, intArrayOf(0))
    println("Sample time: ${(System.currentTimeMillis() - start)}")
    var yaMix = ZeroPoissonMixture(
            doubleArrayOf(1/3.0, 1/3.0, 1/3.0).asF64Array(),
            listOf("x1"/*, "x2"*/),
            arrayOf(doubleArrayOf(0.0, 1.5), doubleArrayOf(1.6, 0.0)))
    start = System.currentTimeMillis()
    yaMix.fit(Preprocessed.of(covar), 1e-3, 12)
    println("Fit time: ${(System.currentTimeMillis() - start)}")
    */

    //verify F-test
    /*
    val model = PoissonRegressionEmissionScheme(listOf("x2", "x3", "x4", "x5"), doubleArrayOf(1.0, 0.0, 0.0, 0.0, 0.0))
    var dat = DataFrame()
            .with("y", intArrayOf(2, 6, 2, 8, 5, 6))
            .with("x2", doubleArrayOf(1.0, 5.0, 3.0, 8.0, 4.0, 6.0))
            .with("x3", doubleArrayOf(0.0, 1.0, 0.0, 1.0, 0.0, 1.0))
            .with("x4", doubleArrayOf(55.2, 51.4, 47.2, 50.2, 49.0, 49.5))
            .with("x5", doubleArrayOf(3047.04, 2641.96, 2227.84, 2520.04, 2401.00, 2450.25))

    model.update(dat, 0, DoubleArray(6){1.0}.asF64Array())
    val pv = model.Ftest(dat, 0, Array2DRowRealMatrix(doubleArrayOf(0.0, 0.0, 1.0, 0.0, 1.0)),
            ArrayRealVector(doubleArrayOf(0.0)))
    println(pv)
    */


    val directIn = "/mnt/stripe/bio/experiments/aging/chipseq/k4me3/k4me3_20vs20_bams/"
    val bic = DoubleArray (40)
    val aic = DoubleArray (40)
    val pval = Array(40) { doubleArrayOf(1.0, 1.0)}
    val fileList = File(directIn)
            .list()
            .filter { it.endsWith(".bam") && !it.contains("unique") && it != "input.bam" }

    fileList.forEachIndexed {index, item -> fitK4Me3Bam(
            directIn,
            "/home/elena.kartysheva/Documents/aging_json_40/",
            item,
            "input.bam",
            bic,
            aic,
            pval,
            index) }

    var fileOut = "/home/elena.kartysheva/Documents/test_data/bic_with_GC^2.txt"
    var myfile = File(fileOut)

    myfile.printWriter().use { out ->
        bic.forEachIndexed { index, d ->
            out.println(fileList[index] + ": " + d.toString())
        }
    }

    fileOut = "/home/elena.kartysheva/Documents/test_data/aic__with_GC^2.txt"
    myfile = File(fileOut)

    myfile.printWriter().use { out ->
        aic.forEachIndexed { index, d ->
            out.println(fileList[index] + ": " + d.toString())
        }
    }

    fileOut = "/home/elena.kartysheva/Documents/test_data/pval.txt"
    myfile = File(fileOut)

    myfile.printWriter().use { out ->
        pval.forEachIndexed { index, d ->
            out.println(fileList[index] + ": " + d.toList())
        }
    }

    println("Wrote to file")
=======
>>>>>>> 6e9f79e4
}<|MERGE_RESOLUTION|>--- conflicted
+++ resolved
@@ -1,10 +1,8 @@
 package org.jetbrains.bio.statistics.emission
-<<<<<<< HEAD
 import org.apache.commons.math3.distribution.FDistribution
 import org.apache.commons.math3.linear.*
 import org.apache.log4j.Level
 import org.jetbrains.bio.coverage.Coverage
-import org.jetbrains.bio.coverage.SingleEndCoverage
 import org.jetbrains.bio.dataframe.DataFrame
 import org.jetbrains.bio.genome.Chromosome
 import org.jetbrains.bio.genome.ChromosomeRange
@@ -17,24 +15,12 @@
 import org.jetbrains.bio.util.Logs
 import org.jetbrains.bio.viktor.F64Array
 import org.jetbrains.bio.viktor.asF64Array
-import java.io.*
 import java.lang.System.arraycopy
 import java.nio.file.Paths
 import java.util.function.IntPredicate
-import kotlin.random.Random
 import org.jetbrains.bio.big.BigWigFile
 import java.nio.file.Path
 import kotlin.math.ln
-import kotlin.math.pow
-=======
-
-import org.apache.commons.math3.linear.Array2DRowRealMatrix
-import org.apache.commons.math3.linear.ArrayRealVector
-import org.apache.commons.math3.linear.RealVector
-import org.jetbrains.bio.dataframe.DataFrame
-import org.jetbrains.bio.viktor.F64Array
-import java.util.function.IntPredicate
->>>>>>> 6e9f79e4
 
 /**
  *
@@ -63,7 +49,6 @@
      * @param d - number of column which contains observations
      */
     override fun update(df: DataFrame, d: Int, weights: F64Array) {
-<<<<<<< HEAD
         val x = Array(covariateLabels.size) {df.sliceAsDouble(covariateLabels[it])}
         val wlr = WLSMultipleLinearRegression()
         wlr.newSampleData(DoubleArray(x[0].size), x, DoubleArray(x[0].size))
@@ -74,32 +59,11 @@
         val tol = 1e-8
         var beta0: RealVector = ArrayRealVector(regressionCoefficients, false)
         var beta1: RealVector = ArrayRealVector(regressionCoefficients, false)
-=======
-        val x = Array2DRowRealMatrix(covariateLabels.map { df.sliceAsDouble(it) }.toTypedArray())
-                .transpose()
-                .data
-
-        // needed here to add intercept to X
-        val wlr = WLSMultipleLinearRegression()
-        wlr.newSampleData(DoubleArray(x.size), x, DoubleArray(x.size))
-        val X = wlr.getx()
-        val y = ArrayRealVector(df.sliceAsInt(df.labels[d]).map { it.toDouble() }.toDoubleArray())
-
-        val iterMax = 5
-        val tol = 1e-8
-
-
-        var beta0: RealVector = ArrayRealVector(regressionCoefficients)
-        var beta1: RealVector = ArrayRealVector(regressionCoefficients)
-
->>>>>>> 6e9f79e4
         for (i in 0 until iterMax) {
-            println("Iter $i")
             val eta = X.operate(beta0)
             val countedLink = eta.map { link(it) }
             val countedLinkDerivative = eta.map { linkDerivative(it) }
             val z = DoubleArray(eta.dimension)
-<<<<<<< HEAD
             {eta.getEntry(it) + (y[it] - countedLink.getEntry(it)) / countedLinkDerivative.getEntry(it)}
             val countedLinkVar = countedLink.map { linkVariance(it) }
             val W = DoubleArray(countedLink.dimension)
@@ -107,16 +71,6 @@
             wlr.newSampleData(z, W)
             beta1 = wlr.calculateBeta()
             omega = W.toTypedArray()
-=======
-                {eta.getEntry(it) + (y.getEntry(it) - countedLink.getEntry(it)) / countedLinkDerivative.getEntry(it)}
-            val countedLinkVar = countedLink.map { linkVariance(it) }
-            val W = DoubleArray(countedLink.dimension)
-                {Math.pow(countedLink.getEntry(it), 2.0) / countedLinkVar.getEntry(it) * weights[it]}
-
-            wlr.newSampleData(z, x, W)
-
-            beta1 = ArrayRealVector(wlr.calculateBeta())
->>>>>>> 6e9f79e4
             if (beta1.getL1Distance(beta0) < tol) {
                 break
             }
@@ -146,7 +100,6 @@
             }
         }
     }
-<<<<<<< HEAD
 
     fun Ftest(df: DataFrame, d: Int, R: RealMatrix, r: RealVector): Double {
         val x = Array(covariateLabels.size) {df.sliceAsDouble(covariateLabels[it])}
@@ -295,106 +248,4 @@
             ArrayRealVector(doubleArrayOf(0.0)))
     println("P-value: ${pval[index].toList()}")
     println("Done $path_me")
-}
-
-fun main(args: Array<String>) {
-    //1
-    /*
-    var covar = DataFrame()
-           .with("y", IntArray(1000000))
-           .with("x1", DoubleArray(1000000) { Random.nextDouble(0.5, 1.0) })
-    .with("x2", DoubleArray(1000000) { Random.nextDouble(0.0, 1.0) })
-
-    //проверка, что с внешними весами все еще работает
-    var regrES = PoissonRegressionEmissionScheme(listOf("x1", "x2"), doubleArrayOf(0.0, 4.0, -2.0))
-    val pred = IntPredicate {true}
-    regrES.sample(covar, 0, pred)
-    println("Update")
-    regrES.update(covar, 0, DoubleArray(1000000) {1.0}.asF64Array())
-    print("Beta: ${regrES.regressionCoefficients.asList()}")
-    */
-    // MLFreeMixture
-    /*
-    Logs.addConsoleAppender(Level.DEBUG)
-    var mix = ZeroPoissonMixture(
-            doubleArrayOf(0.4, 0.5, 0.1).asF64Array(),
-            listOf("x1"/*, "x2"*/),
-            arrayOf(doubleArrayOf(1.0, 1.0), doubleArrayOf(2.0, 2.0)))
-    var start = System.currentTimeMillis()
-    mix.sample(covar, intArrayOf(0))
-    println("Sample time: ${(System.currentTimeMillis() - start)}")
-    var yaMix = ZeroPoissonMixture(
-            doubleArrayOf(1/3.0, 1/3.0, 1/3.0).asF64Array(),
-            listOf("x1"/*, "x2"*/),
-            arrayOf(doubleArrayOf(0.0, 1.5), doubleArrayOf(1.6, 0.0)))
-    start = System.currentTimeMillis()
-    yaMix.fit(Preprocessed.of(covar), 1e-3, 12)
-    println("Fit time: ${(System.currentTimeMillis() - start)}")
-    */
-
-    //verify F-test
-    /*
-    val model = PoissonRegressionEmissionScheme(listOf("x2", "x3", "x4", "x5"), doubleArrayOf(1.0, 0.0, 0.0, 0.0, 0.0))
-    var dat = DataFrame()
-            .with("y", intArrayOf(2, 6, 2, 8, 5, 6))
-            .with("x2", doubleArrayOf(1.0, 5.0, 3.0, 8.0, 4.0, 6.0))
-            .with("x3", doubleArrayOf(0.0, 1.0, 0.0, 1.0, 0.0, 1.0))
-            .with("x4", doubleArrayOf(55.2, 51.4, 47.2, 50.2, 49.0, 49.5))
-            .with("x5", doubleArrayOf(3047.04, 2641.96, 2227.84, 2520.04, 2401.00, 2450.25))
-
-    model.update(dat, 0, DoubleArray(6){1.0}.asF64Array())
-    val pv = model.Ftest(dat, 0, Array2DRowRealMatrix(doubleArrayOf(0.0, 0.0, 1.0, 0.0, 1.0)),
-            ArrayRealVector(doubleArrayOf(0.0)))
-    println(pv)
-    */
-
-
-    val directIn = "/mnt/stripe/bio/experiments/aging/chipseq/k4me3/k4me3_20vs20_bams/"
-    val bic = DoubleArray (40)
-    val aic = DoubleArray (40)
-    val pval = Array(40) { doubleArrayOf(1.0, 1.0)}
-    val fileList = File(directIn)
-            .list()
-            .filter { it.endsWith(".bam") && !it.contains("unique") && it != "input.bam" }
-
-    fileList.forEachIndexed {index, item -> fitK4Me3Bam(
-            directIn,
-            "/home/elena.kartysheva/Documents/aging_json_40/",
-            item,
-            "input.bam",
-            bic,
-            aic,
-            pval,
-            index) }
-
-    var fileOut = "/home/elena.kartysheva/Documents/test_data/bic_with_GC^2.txt"
-    var myfile = File(fileOut)
-
-    myfile.printWriter().use { out ->
-        bic.forEachIndexed { index, d ->
-            out.println(fileList[index] + ": " + d.toString())
-        }
-    }
-
-    fileOut = "/home/elena.kartysheva/Documents/test_data/aic__with_GC^2.txt"
-    myfile = File(fileOut)
-
-    myfile.printWriter().use { out ->
-        aic.forEachIndexed { index, d ->
-            out.println(fileList[index] + ": " + d.toString())
-        }
-    }
-
-    fileOut = "/home/elena.kartysheva/Documents/test_data/pval.txt"
-    myfile = File(fileOut)
-
-    myfile.printWriter().use { out ->
-        pval.forEachIndexed { index, d ->
-            out.println(fileList[index] + ": " + d.toList())
-        }
-    }
-
-    println("Wrote to file")
-=======
->>>>>>> 6e9f79e4
 }